

"""
translate.py

Translate between different geometry file formats.

-- psana
extension:  .data
format:     flat text
units:      microns


-- Cheetah
extension:   .h5
format:      HDF5
units:       mm for x/y, microns for z


-- CrystFEL
extension:   .geom
format:      flat text
units:       all CrystFEL units are pixel units, 
             except the sample-to-detector offset


-- Thor
extension:   .dtc
format:      HDF5
units:       intrinsic -- that is, any unit is allowed so long as it is
             self-consistent (all units the same)

"""


import os
import re
import getpass
import datetime
import h5py
import math
import warnings

import numpy as np

from psgeom import sensors
from psgeom import basisgrid


def _check_obj(obj):
    """
    check that the object the a detector geometry is being loaded into is "valid"
    """
    # NOT IMPLEMENTED
    return


def _natural_sort(l): 
    convert = lambda text: int(text) if text.isdigit() else text.lower() 
    alphanum_key = lambda key: [ convert(c) for c in re.split('([0-9]+)', key) ] 
    return sorted(l, key = alphanum_key)


# ---- psana -------------------------------------------------------------------

def load_psana(obj, filename):
    """
    Load a geometry in psana format.
    
    Parameters
    ----------
    filename : str
        The path of the file on disk.
        
    Returns
    -------
    root : detector.CompoundCamera
        The CompoundCamera instance
        
    References
    ----------
    ..[1] https://confluence.slac.stanford.edu/display/PSDM/Detector+Geometry
    """
    
    _check_obj(obj)
    
    print 'Loading: %s' % filename

    # ---- load information into 2 tables: id_info (names) & trt (data)

    # types/names and id numbers -- unique name is 2 fields
    id_info = np.genfromtxt(filename, dtype=None, usecols=(0,1,2,3), autostrip=True)

    # translation & rotation table (trt)
    trt = np.genfromtxt(filename, dtype=np.float64, usecols=range(4,13), autostrip=True)
    assert trt.shape[1] == 9
    translations = trt[:,0:3]
    rotations    = trt[:,3:6] + trt[:,6:9] # just combine rotations & tilts

    n_rows = len(id_info)
    assert trt.shape[0] == n_rows, 'name/data rows dont match (%d/%d)' % \
                                                    (trt.shape[0], n_rows)


    # ---- find the root of the tree, not to be guarenteed first line
    possible_root_rows = range(n_rows) # elimination

    for i in range(n_rows):
        for j in range(n_rows):
        
            # check to see if row i is listed as a child anywhere
            if (id_info[i][0], id_info[i][1]) == (id_info[j][2], id_info[j][3]):
            
                # if so, we know row i is not a root
                #print "%d is child in row %d" % (i,j)
                if i in possible_root_rows:
                    possible_root_rows.remove(i)
            
        
    # check to make sure we have only a single root
    if len(possible_root_rows) != 1:
        raise IOError('Ambiguous tree structure in geometry file. '
                      '%d roots found.' % len(possible_root_rows))
    else:
        root_index = possible_root_rows[0]
        if id_info[root_index][0] != 'IP':
            warnings.warn('Root object is not labeled "IP".')
    

    # ---- traverse tree, adding children / depth frist

    def add_to_tree(current_node_index, parent=None):
    
        cni = current_node_index # shorthand
        cid = (id_info[cni][2], id_info[cni][3])
    
        child_indices = []
        for i in range(n_rows):
            if (id_info[i][0], id_info[i][1]) == cid:
                child_indices.append(i)
        #print '%d --> %s' % (cni, child_indices)
        

        # > if no children, is a SensorElement
        if len(child_indices) == 0:
        
            # loop up what type of sensor element we have
            try:
                typ = sensors.type_map[id_info[cni][2]]
            except KeyError:
                raise KeyError('Sensor type: %s not understood.' % id_info[i][2])
            
            
            # TJL note to self:
            # this next line could be problematic if we don't restrict
            # the __init__ method of SensorElements.....
        
            curr = typ(type_name=id_info[cni][2],
                       id_num=id_info[cni][3],
                       parent=parent,
                       rotation_angles=rotations[cni], 
                       translation=translations[cni])
        
        # > else, is a CompoundCamera
        else:
            curr = obj(type_name=id_info[cni][2],
                       id_num=id_info[cni][3],
                       parent=parent,
                       rotation_angles=rotations[cni], 
                       translation=translations[cni])
                   
            for c in child_indices:
                _ = add_to_tree(c, parent=curr)
            
        # we discard all intermediate results, only root is left
        return curr
            
    root_object = add_to_tree(root_index, parent=None)

    return root_object
    
    
def _mikhail_ordering(list_of_lines):
    """
    for legacy! aka, hopefully we can remove this confusing code soon...
    """
    
    # ordering we're going for starts with all the sensor elements, followed
    # by the quads, followed by whatever else
    
    # assume that the ordering we're dealing with is depth-first
    
    sensors = []
    quads   = []
    other   = []
    
    for line in list_of_lines:
        if 'QUAD' in line[16:]:
            quads.append(line)
        elif 'SENS' in line[16:]:
            sensors.append(line)
        else:
            other.append(line)
    
    other.reverse()
    
    ordered_list = sensors + quads + other
    
    assert len(ordered_list) == len(list_of_lines)
    for e in list_of_lines:
        assert e in ordered_list
    
    return ordered_list
    
    
    
def write_psana(detector, filename, dist=1.0, title='geometry'):
    """
    Write a geometry in psana format.

    Parameters
    ----------
    filename : str
        The path of the file on disk.

    dist : float
        Detector distance (sample to detector) in metres.
        
    References
    ----------
    ..[1] https://confluence.slac.stanford.edu/display/PSDM/Detector+Geometry
    """
    
    f = open(filename, 'w')
    
    # write a header
    author = getpass.getuser()
    today = datetime.date.today()
    date = '%d-%d-%d' % (today.month, today.day, today.year)
    time = datetime.datetime.now().time().isoformat()

    header = """
# TITLE       %s
# AUTHOR      %s
# CALIB_TYPE  geometry
# COMMENT:01  WRITTEN BY USER 
# DATE_TIME   %s\t%s
# PARAM:01    PARENT     - name and version of the parent object
# PARAM:02    PARENT_IND - index of the parent object
# PARAM:03    OBJECT     - name and version of the object
# PARAM:04    OBJECT_IND - index of the new object
# PARAM:05    X0         - x-coordinate [um] of the object origin in the parent frame
# PARAM:06    Y0         - y-coordinate [um] of the object origin in the parent frame
# PARAM:07    Z0         - z-coordinate [um] of the object origin in the parent frame
# PARAM:08    ROT_Z      - object design rotation angle [deg] around Z axis of the parent frame
# PARAM:09    ROT_Y      - object design rotation angle [deg] around Y axis of the parent frame
# PARAM:10    ROT_X      - object design rotation angle [deg] around X axis of the parent frame
# PARAM:11    TILT_Z     - object tilt angle [deg] around Z axis of the parent frame
# PARAM:12    TILT_Y     - object tilt angle [deg] around Y axis of the parent frame
# PARAM:13    TILT_X     - object tilt angle [deg] around X axis of the parent frame
# HDR         PARENT IND        OBJECT IND     X0[um]   Y0[um]   Z0[um]   ROT-Z ROT-Y ROT-X     TILT-Z   TILT-Y   TILT-X
    """ % (title, author, date, time)

    f.write(header)

    lines = [] # container for data lines

    fmt_line = '%12s   %d     %12s    %d' + ' %12.6f'*9 + '\n'

    # write a line for the root node
    root_data = ['IP', 0, detector.type_name, detector.id] + [0.0]*2 + [dist*1e6] + [0.0]*6
    root_line = fmt_line % tuple(root_data)
    
    #f.write(root_line)
    lines.append(root_line)

    # write a line for each child node in the CompoundCamera tree
    def write_children(node):
    
        if hasattr(node, 'children'):
    
            for child in node.children:
                child_data = [node.type_name,
                              node.id,
                              child.type_name,
                              child.id]
                child_data += list(child.translation)
                child_data += list(child.rotation_angles)
                child_data += [0.0]*3
        
                assert len(child_data) == 13
            
                # Set all chile z position to 0
                child_data[6] = 0

                line = fmt_line % tuple(child_data)
                
                #f.write(line)
                lines.append(line)
        
                write_children(child)

    write_children(detector)
    
    # temporary -- for compatability with legacy code -- todo
    # flip the ordering of the lines so that the sensor elements come first,
    # as a lot of existing code requires this ordering
    #print lines, '\n\n'
    for l in _mikhail_ordering(lines):
        f.write(l)

    f.close()
    
    return
    

# ---- cheetah -----------------------------------------------------------------
    
    
def _cheetah_to_asics(cheetah_image):
    
    new_image = np.zeros((4,16,185,194), dtype=cheetah_image.dtype)
    
    for q in range(4):
        for twoXone in range(8):
            
            x_start = 388 * q
            x_stop  = 388 * (q+1)
            
            y_start = 185 * twoXone
            y_stop  = 185 * (twoXone + 1)
            
            sec1, sec2 = np.hsplit(cheetah_image[y_start:y_stop,
                                                 x_start:x_stop], 2)
            
            new_image[q,twoXone*2,:,:]   = sec1
            new_image[q,twoXone*2+1,:,:] = sec2
            
            
    return new_image
    
    
def _cheetah_to_twobyones(cheetah_image):
    
    shape = (185, 388)
    
    num_quads = cheetah_image.shape[1] / shape[1]
    if cheetah_image.shape[1] % shape[1] != 0:
        raise IOError('Unexpected geometry array shape: %s. Could not infer '
                      'number of quads.' % str(cheetah_image.shape))
    
    num_twoXones = cheetah_image.shape[0] / shape[0]
    if cheetah_image.shape[0] % shape[0] != 0:
        raise IOError('Unexpected geometry array shape: %s. Could not infer '
                      'number of two-by-ones.' % str(cheetah_image.shape))
    
    new_image = np.zeros((num_quads*num_twoXones,185,388), dtype=cheetah_image.dtype)
    
    for q in range(num_quads):
        for twoXone in range(num_twoXones):
            
            x_start = 388 * q
            x_stop  = 388 * (q+1)
            
            y_start = 185 * twoXone
            y_stop  = 185 * (twoXone + 1)
            
            new_image[q*8 + twoXone,:,:] = cheetah_image[y_start:y_stop,
                                                         x_start:x_stop]
            
    return new_image
    
    
def load_cheetah(obj, filename, pixel_size=109.92):
    """
    Load a geometry in cheetah format.
    
    Parameters
    ----------
    filename : str
        The path of the file on disk.
        
    Returns
    -------
    root : camera.Cspad
        The Cspad instance
    """
    
    _check_obj(obj)

    f = h5py.File(filename, 'r')

    if not f.keys() == ['x', 'y', 'z']:
        raise IOError('File: %s is not a valid pixel map, should contain fields'
                      ' ["x", "y", "z"] exlusively' % filename)

    cheetah_shape = f['x'].shape

    # convert m --> um, ends up not mattering tho...
    # also flip the sign of x : cheetah uses +x away from hutch door
    x = -1.0 * _cheetah_to_twobyones( np.array(f['x']) * 1000000.0 )
    y =        _cheetah_to_twobyones( np.array(f['y']) * 1000000.0 )

    # for some reason z is in microns, so leave it
    z = _cheetah_to_twobyones( np.array(f['z']) )

    f.close()

    bg = basisgrid.BasisGrid()
    shape = (185, 388) # will always be this for each two-by-one
    
    # find out how many quads/asics we expect based on the size of the maps
    num_quads = cheetah_shape[1] / shape[1]
    if cheetah_shape[1] % shape[1] != 0:
        raise IOError('Unexpected geometry array shape: %s. Could not infer '
                      'number of quads.' % str(cheetah_shape))
    
    num_twoXones = cheetah_shape[0] / shape[0]
    if cheetah_shape[0] % shape[0] != 0:
        raise IOError('Unexpected geometry array shape: %s. Could not infer '
                      'number of two-by-ones.' % str(cheetah_shape))

    # loop over each twoXones, and convert it into a basis grid
    for i in range(num_quads):
        for j in range(num_twoXones):

            k = i * num_twoXones + j

            # extract all the corner positions (code ineligant but explicit)
            # corners are numbered 0 -> 4, starting top left and continuing cw
            corners = np.zeros(( 4, 3 ))
            corners[0,:] = ( x[k,0,0],   y[k,0,0],   z[k,0,0]   )
            corners[1,:] = ( x[k,0,-1],  y[k,0,-1],  z[k,0,-1]  )
            corners[2,:] = ( x[k,-1,-1], y[k,-1,-1], z[k,-1,-1] )
            corners[3,:] = ( x[k,-1,0],  y[k,-1,0],  z[k,-1,0]  )

            # average the vectors formed by the corners to find f/s vects
            # the fast scan direction is the last index, s is next
            # f points left -> right, s points bottom -> top
            f = (( corners[1,:] - corners[0,:] ) + ( corners[2,:] - corners[3,:] ))
            s = (( corners[3,:] - corners[0,:] ) + ( corners[2,:] - corners[1,:] ))

            # make them pixel-size magnitude
            f = f * (pixel_size / np.linalg.norm(f))
            s = s * (pixel_size / np.linalg.norm(s))
            
            # p is just location of 1st pixel in memory, which is our 1st corner
            p = corners[0,:]
            bg.add_grid(p, s, f, shape)
            
            
    geom_instance = obj.from_basisgrid(bg)
                 
    return geom_instance


def write_cheetah(detector, filename="pixelmap-cheetah-raw.h5"):
    """
    Write a geometry in cheetah format.

    Parameters
    ----------
    detector : camera.Cspad
    
    filename : str
        The path of the file on disk.
    """

    coordinates = ['x', 'y', 'z']
    
    if not hasattr(detector, 'xyz'):
        raise TypeError('passed `detector` object must have an xyz attr')

    pp = np.squeeze(detector.xyz)
    if pp.shape == (4, 8, 185, 388, 3):
        num_quads = 4
        num_twoXones = 8
    elif pp.shape == (2, 185, 388, 3):
        num_quads = 1
        num_twoXones = 2
        pp = pp.reshape(1, 2, 185, 388, 3) # dummy quad axis
    else:
        raise ValueError('Geometry does not appear to be a CSPAD. xyz '
                         'shape: %s' % str(pp.shape))

    # write an h5
    f = h5py.File(filename, 'w')

    # iterate over x/y/z
    for xyz in range(len(coordinates)):

        cheetah_image = np.zeros((1480, 1552), dtype=np.float32)

        # iterate over each 2x1/quad (note switch)
        for q in range(num_quads):
            for a in range(num_twoXones): # which 2x1

                x_start = 388 * q
                x_stop  = 388 * (q+1)

                y_start = 185 * a
                y_stop  = 185 * (a + 1)

                # if x axis, flip sign
                # unless z axis, convert um --> m ; z-axis in cheetah is in um
                if xyz == 0:
                    unit_factor = - 1.0 / 1000000.0
                elif xyz == 1:
                    unit_factor = 1.0 / 1000000.0
                elif xyz == 2:
                    unit_factor = 1.0
                
                cheetah_image[y_start:y_stop,x_start:x_stop] = unit_factor * pp[q,a,:,:,xyz]


        f['/%s' % coordinates[xyz]] = cheetah_image

    f.close()

    return
    

# ---- crystfel --------------------------------------------------------------- 

def load_crystfel(obj, filename, verbose=True):
    """
    Convert a CrystFEL geom file to a Cspad object.
    
    NOTE ON UNITS: all CrystFEL units are pixel units, except the
    sample-to-detector offset, which is typically in meters.
    
    
    Parameters
    ----------
    filename : str
        The path of the file on disk.
        
    Returns
    -------
    root : camera.Cspad
        The Cspad instance
    """
    
    _check_obj(obj)
    
    # NOTE ON UNITS: all CrystFEL units are pixel units, except the
    # sample-to-detector offset
    
    if not filename.endswith('.geom'):
        raise IOError('Can only read flat text files with extension `.geom`.'
                      ' Got: %s' % filename)

    if verbose:
        print "Converting geometry in: %s ..." % filename
        
    f = open(filename, 'r')
    geom_txt = f.read()
    f.close()


    bg = basisgrid.BasisGrid()


    # measure the absolute detector offset
    re_pz_global = re.search('\ncoffset\s+=\s+(\d+.\d+)', geom_txt) 
    if re_pz_global == None:
        print "WARNING: Could not find `coffset` field, defaulting z-offset to 0.0"
        p_z_global = 0.0
    else:
        p_z_global = float(re_pz_global.group(1)) * 1e6 # m --> micron
        if verbose:
            print 'Found global z-offset (coffset): %f' % p_z_global


    # figure out the pixel size
    re_pixel_size = re.search('\nres\s+=\s+(\d+.\d+)', geom_txt) 
    if re_pixel_size == None:
        pixel_size = None
    else:
        pixel_size = 1e6 / float(re_pixel_size.group(1)) # m --> micron
        if verbose:
            print 'Found pixel size (res) [micron]: %f' % pixel_size
    
    
    # find out which panels we have to look for
    # TODO can we make this more general?
    generic_panels = re.findall('p\d+', geom_txt)
    cspad_panels = re.findall('q\d+a\d+', geom_txt)
    panels = _natural_sort(list(set( cspad_panels + generic_panels)))        
    
    
    # iterate over each quad / ASIC    
    for panel in panels:

        if verbose:
            print "Reading geometry for: %s" % panel

        try:
            
            # get pixel size on a per-panel basis
            if pixel_size is None:
                re_pixel_size = re.search('%s/res\s+=\s+(\d+.\d+)' % panel, geom_txt) 
                if re_pixel_size == None:
                    raise IOError('could not find required `res` field in file')
                else:
                    pixel_size = 1e6 / float(re_pixel_size.group(1)) # m -> um
                    if verbose:
                        print('Found pixel size for panel %s (res) [micron]: '
                              '%f' % (panel, pixel_size))
            

            # match f/s vectors
            re_fs = re.search('%s/fs\s+=\s+((.)?\d+.\d+)x\s+((.)?\d+.\d+)y' % panel, geom_txt)
            f_x = - float( re_fs.group(1) )
            f_y =   float( re_fs.group(3) )
            f = np.array([f_x, f_y, 0.0])
            f = f * (pixel_size / np.linalg.norm(f))

            re_ss = re.search('%s/ss\s+=\s+((.)?\d+.\d+)x\s+((.)?\d+.\d+)y' % panel, geom_txt)
            s_x = - float( re_ss.group(1) )
            s_y =   float( re_ss.group(3) )
            s = np.array([s_x, s_y, 0.0])
            s = s * (pixel_size / np.linalg.norm(s))
            
            re_min_fs = re.search('%s/min_fs = (\d+)' % panel, geom_txt)
            re_max_fs = re.search('%s/max_fs = (\d+)' % panel, geom_txt)
            
            re_min_ss = re.search('%s/min_ss = (\d+)' % panel, geom_txt)
            re_max_ss = re.search('%s/max_ss = (\d+)' % panel, geom_txt)
            
            shp = ( np.abs(int(re_max_ss.group(1)) - int(re_min_ss.group(1))) + 1, 
                    np.abs(int(re_max_fs.group(1)) - int(re_min_fs.group(1))) + 1)

            sf_angle = np.degrees( np.arccos( np.dot(s, f) / np.square(pixel_size) ) )

            print panel, sf_angle
            
        except AttributeError as e:
            print e
            raise IOError('Geometry file incomplete -- cant parse one or '
                          'more basis vector fields (ss/fs) for panel: %s' % panel)

        # match corner postions, that become the p vector
        # note we have to convert from pixel units to mm
        # and also that CrystFEL measures the corner from the actual
        # *corner*, and not the center of the corner pixel!
        
        # also, remember the s[0] and f[0] have already been x-flipped
        
        try:
            
            re_cx = re.search('%s/corner_x\s+=\s+((.)?\d+(.\d+)?)' % panel, geom_txt)
            p_x = - float( re_cx.group(1) ) * pixel_size + 0.5 * (s[0] + f[0])

            re_cy = re.search('%s/corner_y\s+=\s+((.)?\d+(.\d+)?)' % panel, geom_txt)
            p_y =   float( re_cy.group(1) ) * pixel_size + 0.5 * (s[1] + f[1])
            
            
            # it's allowed to also have individual z-offsets for
            # each panel, so look for those (CrystFEL units: meters)                
            re_cz = re.search('%s/coffset\s+=\s+((.)?\d+.\d+)' % panel, geom_txt)
            if re_cz == None:
                if verbose:
                    print 'Could not find z data for %s' % panel
                p_z = p_z_global 
            else:
                # add to the global offset
                p_z = p_z_global + float( re_cz.group(1) ) * 1e6 # m --> micron

            p = np.array([p_x, p_y, p_z])

        except AttributeError as e:
            print e
            raise IOError('Geometry file incomplete -- cant parse one or '
                          'more corner fields for panel: %s' % panel)

        # finally, add the ASIC to the basis grid
        bg.add_grid(p, s, f, shp)

    if verbose:
        print " ... successfully converted geometry."
    
    geom_instance = obj.from_basisgrid(bg)
    
    return geom_instance
    

def write_generic_crystfel(detector, filename, coffset):
    """
    Parameters
    ----------
    detector : cspad.CompoundAreaCamera
        The detector geometry to write to disk
        
    filname : str
        The name of file to write. Should end in '.geom'

    coffset: float
        Detector home position to sample distance in metres
    """
    
    bg = detector.to_basisgrid()
    
    def get_sign(v):
        if v >= 0:
            s = '+'
        else:
            s = '-'
        return s

    with open(filename, 'w') as of:
    
        print >> of, "; This file contains a geometry generated by psgeom"
        print >> of, "; https://github.com/slaclab/psgeom"
    
        print >> of, generic_header
        
        # if the detector is monolithic, we can make a few assumptions that
        # may help out a new user
        if bg.num_grids == 1:
            p, s, f, sp = bg.get_grid(0)
            print >> of, monolithic_preamble.format(max_fs=sp[1] - 1, 
                                                    max_ss=sp[0] - 1)

    
        for grid_index in range(bg.num_grids):
            
            p, s, f, sp = bg.get_grid(grid_index)
            panel_name = "p%d" % (grid_index)
            
            # write the basis vectors           
            f_sqt = math.sqrt(f[0]**2 + f[1]**2)
            s_sqt = math.sqrt(s[0]**2 + s[1]**2)
            
            if np.abs(f_sqt - s_sqt) > (1e-4 * max(s_sqt, f_sqt)):
                raise IOError('Panel %d has rectangular pixels, which cannot be'
                              ' represented in the CrystFEL geometry format. A '
                              'custom solution for your detector is unfortunately '
                              'necessary. Please send your complaints to Tom '
                              'White :).' % grid_index)
            else:
                pixel_size = f_sqt
             
            print >> of, "%s/fs = %s%fx %s%fy" % ( panel_name,
                                                   get_sign(-f[0]/f_sqt), abs(f[0]/f_sqt), 
                                                   get_sign( f[1]/f_sqt), abs(f[1]/f_sqt) )
            print >> of, "%s/ss = %s%fx %s%fy" % ( panel_name,
                                                   get_sign(-s[0]/s_sqt), abs(s[0]/s_sqt), 
                                                   get_sign( s[1]/s_sqt), abs(s[1]/s_sqt) )
            print >> of, "%s/res = %.3f" % (panel_name, 1e6 / pixel_size) # um --> m
            
            # write the corner positions
            tagcx = "%s/corner_x" % panel_name
            tagcy = "%s/corner_y" % panel_name
            tagcz = "%s/coffset"  % panel_name
        
            # CrystFEL measures the corner from the actual *corner*, and not
            # the center of the corner pixel (dont forget to x-flip s[0], f[0])
            
            cx = - float(p[0])/pixel_size + 0.5 * (f[0] + s[0])/pixel_size
            cy =   float(p[1])/pixel_size - 0.5 * (f[1] + s[1])/pixel_size
            
            print >> of, "%s = %f" % (tagcx, cx)
            print >> of, "%s = %f" % (tagcy, cy)
            
            # the z-axis is in *** meters ***
            print >> of, "%s = %f" % (tagcz, coffset )
            
            # this tells CrystFEL to use this panel
            print >> of, "%s/no_index = 0" % panel_name
            
            print >> of, "" # new line
    
    return    


<<<<<<< HEAD
def write_cspad_crystfel(detector, filename, coffset, intensity_file_type='cheetah',
                         pixel_size=109.92):
=======
def write_cspad_crystfel(detector, filename, intensity_file_type='cheetah',
                         pixel_size=109.92, **kwargs):
>>>>>>> 7d817abf
    """
    Write a CSPAD geometry to disk in CrystFEL format. Note that some fields
    will be written but left blank -- these are fields you probably should
    fill in before performing any computations in CrystFEL, but are information
    that psgeom has no handle on (e.g. detector gain).
    
    Thanks to Rick Kirian & Tom White for assistance with this function.
    
    Parameters
    ----------
    detector : cspad.CSPad
        The detector geometry to write to disk
        
    filname : str
        The name of file to write. Should end in '.geom'
    
    coffset: float
        Detector home position to sample distance in metres
    
    Optional Parameters
    -------------------
    intensity_file_type : str, {'cheetah'}
        The kind of file this geometry file will be used with. Necessary to tell
        CrystFEL how intensity data map onto the detector

    pixel_size : float
        Pixel size in microns

    maskfile : str
        Hdf5 filename of a mask used to indexing and integration by CrystFEL.
    """
    
    bg = detector.to_basisgrid()
    
    def get_sign(v):
        if v >= 0:
            s = '+'
        else:
            s = '-'
        return s
    
    
    if intensity_file_type == 'cheetah':
        
        # this is complex, so I went the lazy route and copied an
        # existing file
        intensity_map = crystfel_cheetah_intensities.split('-')
        assert len(intensity_map) == 64
        
    else:
        raise ValueError('Cannot write geometries for '
                        '`intensity_file_type`: %s, only currently '
                        'have implemented writers for '
                        '{"cheetah"}' % intensity_file_type)
    
    
    
    with open(filename, 'w') as of:
    
        print >> of, "; This file contains a CSPAD geometry generated by psgeom"
        print >> of, "; https://github.com/slaclab/psgeom"

        print >> of, cspad_header

        if 'maskfile' in kwargs: 
            print >> of, 'mask_file = ' + str(kwargs['maskfile'])
            print >> of, 'mask = /entry_1/data_1/mask'
            print >> of, 'mask_good = 0x0000'
            print >> of, 'mask_bad = 0xffff'
        else:
            print >> of, '; mask = /entry_1/data_1/mask'
            print >> of, '; mask_good = 0x0000'
            print >> of, '; mask_bad = 0xffff'

        print >> of, cspad_groups
    
        # iterate over each basis grid object
        # for a full CSPAD, this will be 64 elements
        # for a 2x2, it will be 4 elements and the "quad" will always be 0
        for grid_index in range(bg.num_grids):
                
            asic = grid_index % 16
            quad = grid_index / 16
            
            p, s, f, sp = bg.get_grid(grid_index)

            panel_name = "q%da%d" % (quad, asic)
            
            # tell crystFEL how read intensity values in a file
            print >> of, intensity_map[grid_index].strip()
            
            # write the basis vectors           
            sqt = math.sqrt(f[0]**2 + f[1]**2) 
            print >> of, "%s/fs = %s%fx %s%fy" % ( panel_name,
                                                   get_sign(-f[0]/sqt), abs(f[0]/sqt), 
                                                   get_sign( f[1]/sqt), abs(f[1]/sqt) )
            sqt = math.sqrt(s[0]**2 + s[1]**2)
            print >> of, "%s/ss = %s%fx %s%fy" % ( panel_name,
                                                   get_sign(-s[0]/sqt), abs(s[0]/sqt), 
                                                   get_sign( s[1]/sqt), abs(s[1]/sqt) )
            
            # write the corner positions
            tagcx = "%s/corner_x" % panel_name
            tagcy = "%s/corner_y" % panel_name
            tagcz = "%s/coffset"  % panel_name
        
            # CrystFEL measures the corner from the actual *corner*, and not
            # the center of the corner pixel (dont forget to x-flip s[0], f[0])
            
            cx = - float(p[0])/pixel_size + 0.5 * (f[0] + s[0])/pixel_size
            cy =   float(p[1])/pixel_size - 0.5 * (f[1] + s[1])/pixel_size
            
            print >> of, "%s = %f" % (tagcx, cx)
            print >> of, "%s = %f" % (tagcy, cy)
            
            # the z-axis is in *** meters ***
            print >> of, "%s = %f" % (tagcz, coffset )
            
            # this tells CrystFEL to use this panel
            print >> of, "%s/no_index = 0" % panel_name
            
            print >> of, "" # new line
    
    return    

    
    
# ---- generic text ------------------------------------------------------------
    
    
def write_psf_text(detector, filename):
    """
    Write a geometry to disk in the following format:
    
        p_x p_y p_z     s_x s_y s_z     f_x f_y f_z
        ...
        
    and include some comments.    
    
    
    Parameters
    ----------
    geometry : cspad.CSPad
        The detector geometry to write to disk
        
    filname : str
        The name of file to write. Will end in '.dtc'
    """
    
    # generate a preamble
    preamble = """
# This file contains a CSPAD geometry generated by psgeom: 
# https://github.com/LinacCoherentLightSource/psgeom
#
# The following is a basis grid representation with the following vectors
#
#   p : position vector for an ASIC
#   s : slow-scan pixel vector
#   f : fast-scan pixel vector
#
# all units are mm. Each ASIC is 185 x 194 pixels.
# See the psgeom documentation for more information.


#            p_x        p_y        p_z           s_x        s_y        s_z           f_x        f_y        f_z
"""

    # loop over each grid element and add it to the file
    bg = detector.to_basisgrid()
    body = ""
    
    
    def format(s, total_len=10):
        """
        A little formatting function
        """
        sf = '%.5f' % s
        pad = total_len - len(sf)
        if pad > 0:
            sf = ' ' * pad + sf
        return sf
        
    
    for i in range(bg.num_grids):
        
        # if we're starting a new quad, note that in the file
        if i % 16 == 0:
            body += ('\n# QUAD %d\n' % (i/16))
        
        # add the basis grid
        p, s, f, shp = bg.get_grid(i)
        strp = ' '.join( [ format(x) for x in p ] )
        strs = ' '.join( [ format(x) for x in s ] )
        strf = ' '.join( [ format(x) for x in f ] )
        
        tb = ' ' * 4
        asic = str(i)
        if len(asic) == 1:
            asic = ' ' + asic
        
        body += (asic + tb + strp + tb + strs + tb + strf + '\n')
        
    f = open(filename, 'w')
    f.write(preamble + body)
    f.close()
    
    print "Wrote CSPAD to text at: %s" % filename
    
    return
    
    

#  ---------- REFERENCE DATA ---------------------------------------------------

generic_header = """
; --- VALUES YOU MAY WANT TO FILL IN MANUALLY ---
; we cannot guarentee these values are what you desire
; however they are filled in with some decent defaults

; clen =  /LCLS/detector_1/EncoderValue
; photon_energy = /LCLS/photon_energy_eV
; adu_per_eV = 0.00338

; data = /entry_1/data_1/data

; mask = /entry_1/data_1/mask
; mask_good = 0x0000
; mask_bad = 0xffff

dim0 = %
dim1 = ss
dim2 = fs
"""

monolithic_preamble  = """\n
; This section added based on the fact that you have a monolithic detector
; please double check these values!!
p0/min_fs = 0
p0/min_ss = 0
p0/max_fs = {max_fs}
p0/max_ss = {max_ss}
"""


cspad_header = """
; --- VALUES YOU MAY WANT TO FILL IN MANUALLY ---
; we cannot guarantee these values are what you desire
; however they are filled in with some decent defaults
; for the large CSPAD detector. Note that coffset is
; set to zero by default.

clen =  /LCLS/detector_1/EncoderValue
photon_energy = /LCLS/photon_energy_eV
res = 9097.52
adu_per_eV = 0.00338

data = /entry_1/data_1/data

dim0 = %
dim1 = ss
dim2 = fs

"""

cspad_groups = """

; The following lines define "rigid groups" which express the physical
; construction of the detector.  This is used when refining the detector
; geometry.

rigid_group_q0 = q0a0,q0a1,q0a2,q0a3,q0a4,q0a5,q0a6,q0a7,q0a8,q0a9,q0a10,q0a11,q0a12,q0a13,q0a14,q0a15
rigid_group_q1 = q1a0,q1a1,q1a2,q1a3,q1a4,q1a5,q1a6,q1a7,q1a8,q1a9,q1a10,q1a11,q1a12,q1a13,q1a14,q1a15
rigid_group_q2 = q2a0,q2a1,q2a2,q2a3,q2a4,q2a5,q2a6,q2a7,q2a8,q2a9,q2a10,q2a11,q2a12,q2a13,q2a14,q2a15
rigid_group_q3 = q3a0,q3a1,q3a2,q3a3,q3a4,q3a5,q3a6,q3a7,q3a8,q3a9,q3a10,q3a11,q3a12,q3a13,q3a14,q3a15

rigid_group_a0 = q0a0,q0a1
rigid_group_a1 = q0a2,q0a3
rigid_group_a2 = q0a4,q0a5
rigid_group_a3 = q0a6,q0a7
rigid_group_a4 = q0a8,q0a9
rigid_group_a5 = q0a10,q0a11
rigid_group_a6 = q0a12,q0a13
rigid_group_a7 = q0a14,q0a15
rigid_group_a8 = q1a0,q1a1
rigid_group_a9 = q1a2,q1a3
rigid_group_a10 = q1a4,q1a5
rigid_group_a11 = q1a6,q1a7
rigid_group_a12 = q1a8,q1a9
rigid_group_a13 = q1a10,q1a11
rigid_group_a14 = q1a12,q1a13
rigid_group_a15 = q1a14,q1a15
rigid_group_a16 = q2a0,q2a1
rigid_group_a17 = q2a2,q2a3
rigid_group_a18 = q2a4,q2a5
rigid_group_a19 = q2a6,q2a7
rigid_group_a20 = q2a8,q2a9
rigid_group_a21 = q2a10,q2a11
rigid_group_a22 = q2a12,q2a13
rigid_group_a23 = q2a14,q2a15
rigid_group_a24 = q3a0,q3a1
rigid_group_a25 = q3a2,q3a3
rigid_group_a26 = q3a4,q3a5
rigid_group_a27 = q3a6,q3a7
rigid_group_a28 = q3a8,q3a9
rigid_group_a29 = q3a10,q3a11
rigid_group_a30 = q3a12,q3a13
rigid_group_a31 = q3a14,q3a15

rigid_group_collection_quadrants = q0,q1,q2,q3
rigid_group_collection_asics = a0,a1,a2,a3,a4,a5,a6,a7,a8,a9,a10,a11,a12,a13,a14,a15,a16,a17,a18,a19,a20,a21,a22,a23,a24,a25,a26,a27,a28,a29,a30,a31

; -----------------------------------------------

"""


crystfel_cheetah_intensities = """q0a0/min_fs = 0
q0a0/min_ss = 0
q0a0/max_fs = 193
q0a0/max_ss = 184
-
q0a1/min_fs = 194
q0a1/min_ss = 0
q0a1/max_fs = 387
q0a1/max_ss = 184
-
q0a2/min_fs = 0
q0a2/min_ss = 185
q0a2/max_fs = 193
q0a2/max_ss = 369
-
q0a3/min_fs = 194
q0a3/min_ss = 185
q0a3/max_fs = 387
q0a3/max_ss = 369
-
q0a4/min_fs = 0
q0a4/min_ss = 370
q0a4/max_fs = 193
q0a4/max_ss = 554
-
q0a5/min_fs = 194
q0a5/min_ss = 370
q0a5/max_fs = 387
q0a5/max_ss = 554
-
q0a6/min_fs = 0
q0a6/min_ss = 555
q0a6/max_fs = 193
q0a6/max_ss = 739
-
q0a7/min_fs = 194
q0a7/min_ss = 555
q0a7/max_fs = 387
q0a7/max_ss = 739
-
q0a8/min_fs = 0
q0a8/min_ss = 740
q0a8/max_fs = 193
q0a8/max_ss = 924
-
q0a9/min_fs = 194
q0a9/min_ss = 740
q0a9/max_fs = 387
q0a9/max_ss = 924
-
q0a10/min_fs = 0
q0a10/min_ss = 925
q0a10/max_fs = 193
q0a10/max_ss = 1109
-
q0a11/min_fs = 194
q0a11/min_ss = 925
q0a11/max_fs = 387
q0a11/max_ss = 1109
-
q0a12/min_fs = 0
q0a12/min_ss = 1110
q0a12/max_fs = 193
q0a12/max_ss = 1294
-
q0a13/min_fs = 194
q0a13/min_ss = 1110
q0a13/max_fs = 387
q0a13/max_ss = 1294
-
q0a14/min_fs = 0
q0a14/min_ss = 1295
q0a14/max_fs = 193
q0a14/max_ss = 1479
-
q0a15/min_fs = 194
q0a15/min_ss = 1295
q0a15/max_fs = 387
q0a15/max_ss = 1479
-
q1a0/min_fs = 388
q1a0/min_ss = 0
q1a0/max_fs = 581
q1a0/max_ss = 184
-
q1a1/min_fs = 582
q1a1/min_ss = 0
q1a1/max_fs = 775
q1a1/max_ss = 184
-
q1a2/min_fs = 388
q1a2/min_ss = 185
q1a2/max_fs = 581
q1a2/max_ss = 369
-
q1a3/min_fs = 582
q1a3/min_ss = 185
q1a3/max_fs = 775
q1a3/max_ss = 369
-
q1a4/min_fs = 388
q1a4/min_ss = 370
q1a4/max_fs = 581
q1a4/max_ss = 554
-
q1a5/min_fs = 582
q1a5/min_ss = 370
q1a5/max_fs = 775
q1a5/max_ss = 554
-
q1a6/min_fs = 388
q1a6/min_ss = 555
q1a6/max_fs = 581
q1a6/max_ss = 739
-
q1a7/min_fs = 582
q1a7/min_ss = 555
q1a7/max_fs = 775
q1a7/max_ss = 739
-
q1a8/min_fs = 388
q1a8/min_ss = 740
q1a8/max_fs = 581
q1a8/max_ss = 924
-
q1a9/min_fs = 582
q1a9/min_ss = 740
q1a9/max_fs = 775
q1a9/max_ss = 924
-
q1a10/min_fs = 388
q1a10/min_ss = 925
q1a10/max_fs = 581
q1a10/max_ss = 1109
-
q1a11/min_fs = 582
q1a11/min_ss = 925
q1a11/max_fs = 775
q1a11/max_ss = 1109
-
q1a12/min_fs = 388
q1a12/min_ss = 1110
q1a12/max_fs = 581
q1a12/max_ss = 1294
-
q1a13/min_fs = 582
q1a13/min_ss = 1110
q1a13/max_fs = 775
q1a13/max_ss = 1294
-
q1a14/min_fs = 388
q1a14/min_ss = 1295
q1a14/max_fs = 581
q1a14/max_ss = 1479
-
q1a15/min_fs = 582
q1a15/min_ss = 1295
q1a15/max_fs = 775
q1a15/max_ss = 1479
-
q2a0/min_fs = 776
q2a0/min_ss = 0
q2a0/max_fs = 969
q2a0/max_ss = 184
-
q2a1/min_fs = 970
q2a1/min_ss = 0
q2a1/max_fs = 1163
q2a1/max_ss = 184
-
q2a2/min_fs = 776
q2a2/min_ss = 185
q2a2/max_fs = 969
q2a2/max_ss = 369
-
q2a3/min_fs = 970
q2a3/min_ss = 185
q2a3/max_fs = 1163
q2a3/max_ss = 369
-
q2a4/min_fs = 776
q2a4/min_ss = 370
q2a4/max_fs = 969
q2a4/max_ss = 554
-
q2a5/min_fs = 970
q2a5/min_ss = 370
q2a5/max_fs = 1163
q2a5/max_ss = 554
-
q2a6/min_fs = 776
q2a6/min_ss = 555
q2a6/max_fs = 969
q2a6/max_ss = 739
-
q2a7/min_fs = 970
q2a7/min_ss = 555
q2a7/max_fs = 1163
q2a7/max_ss = 739
-
q2a8/min_fs = 776
q2a8/min_ss = 740
q2a8/max_fs = 969
q2a8/max_ss = 924
-
q2a9/min_fs = 970
q2a9/min_ss = 740
q2a9/max_fs = 1163
q2a9/max_ss = 924
-
q2a10/min_fs = 776
q2a10/min_ss = 925
q2a10/max_fs = 969
q2a10/max_ss = 1109
-
q2a11/min_fs = 970
q2a11/min_ss = 925
q2a11/max_fs = 1163
q2a11/max_ss = 1109
-
q2a12/min_fs = 776
q2a12/min_ss = 1110
q2a12/max_fs = 969
q2a12/max_ss = 1294
-
q2a13/min_fs = 970
q2a13/min_ss = 1110
q2a13/max_fs = 1163
q2a13/max_ss = 1294
-
q2a14/min_fs = 776
q2a14/min_ss = 1295
q2a14/max_fs = 969
q2a14/max_ss = 1479
-
q2a15/min_fs = 970
q2a15/min_ss = 1295
q2a15/max_fs = 1163
q2a15/max_ss = 1479
-
q3a0/min_fs = 1164
q3a0/min_ss = 0
q3a0/max_fs = 1357
q3a0/max_ss = 184
-
q3a1/min_fs = 1358
q3a1/min_ss = 0
q3a1/max_fs = 1551
q3a1/max_ss = 184
-
q3a2/min_fs = 1164
q3a2/min_ss = 185
q3a2/max_fs = 1357
q3a2/max_ss = 369
-
q3a3/min_fs = 1358
q3a3/min_ss = 185
q3a3/max_fs = 1551
q3a3/max_ss = 369
-
q3a4/min_fs = 1164
q3a4/min_ss = 370
q3a4/max_fs = 1357
q3a4/max_ss = 554
-
q3a5/min_fs = 1358
q3a5/min_ss = 370
q3a5/max_fs = 1551
q3a5/max_ss = 554
-
q3a6/min_fs = 1164
q3a6/min_ss = 555
q3a6/max_fs = 1357
q3a6/max_ss = 739
-
q3a7/min_fs = 1358
q3a7/min_ss = 555
q3a7/max_fs = 1551
q3a7/max_ss = 739
-
q3a8/min_fs = 1164
q3a8/min_ss = 740
q3a8/max_fs = 1357
q3a8/max_ss = 924
-
q3a9/min_fs = 1358
q3a9/min_ss = 740
q3a9/max_fs = 1551
q3a9/max_ss = 924
-
q3a10/min_fs = 1164
q3a10/min_ss = 925
q3a10/max_fs = 1357
q3a10/max_ss = 1109
-
q3a11/min_fs = 1358
q3a11/min_ss = 925
q3a11/max_fs = 1551
q3a11/max_ss = 1109
-
q3a12/min_fs = 1164
q3a12/min_ss = 1110
q3a12/max_fs = 1357
q3a12/max_ss = 1294
-
q3a13/min_fs = 1358
q3a13/min_ss = 1110
q3a13/max_fs = 1551
q3a13/max_ss = 1294
-
q3a14/min_fs = 1164
q3a14/min_ss = 1295
q3a14/max_fs = 1357
q3a14/max_ss = 1479
-
q3a15/min_fs = 1358
q3a15/min_ss = 1295
q3a15/max_fs = 1551
q3a15/max_ss = 1479"""

<|MERGE_RESOLUTION|>--- conflicted
+++ resolved
@@ -773,14 +773,8 @@
     
     return    
 
-
-<<<<<<< HEAD
-def write_cspad_crystfel(detector, filename, coffset, intensity_file_type='cheetah',
-                         pixel_size=109.92):
-=======
-def write_cspad_crystfel(detector, filename, intensity_file_type='cheetah',
+def write_cspad_crystfel(detector, filename, coffset=0.0, intensity_file_type='cheetah',
                          pixel_size=109.92, **kwargs):
->>>>>>> 7d817abf
     """
     Write a CSPAD geometry to disk in CrystFEL format. Note that some fields
     will be written but left blank -- these are fields you probably should
